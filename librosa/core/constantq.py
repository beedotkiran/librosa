#!/usr/bin/env python
# -*- coding: utf-8 -*-
'''Pitch-tracking and tuning estimation'''

import numpy as np
import warnings

from . import audio
from .time_frequency import cqt_frequencies, note_to_hz
from .spectrum import stft
from .pitch import estimate_tuning
from .. import cache
from .. import filters
from .. import util
from ..feature.utils import sync




@cache
def cqt(y, sr=22050, hop_length=512, fmin=None, n_bins=84,
<<<<<<< HEAD
        bins_per_octave=12, tuning=None, resolution=2, res_type='sinc_best',
        aggregate=None, norm=1, sparsity=0.01):
=======
        bins_per_octave=12, tuning=None, resolution=2,
        aggregate=None, norm=2, sparsity=0.01):
>>>>>>> 4f24c709
    '''Compute the constant-Q transform of an audio signal.

    This implementation is based on the recursive sub-sampling method
    described by [1]_.

    .. [1] Schoerkhuber, Christian, and Anssi Klapuri.
        "Constant-Q transform toolbox for music processing."
        7th Sound and Music Computing Conference, Barcelona, Spain. 2010.

    Examples
    --------
    >>> y, sr = librosa.load(librosa.util.example_audio_file())
    >>> C = librosa.cqt(y, sr=sr)
    >>> C
    array([[  3.985e-01,   4.696e-01, ...,   7.009e-04,   8.497e-04],
           [  1.135e+00,   1.220e+00, ...,   1.669e-03,   1.691e-03],
           ...,
           [  6.036e-04,   3.765e-02, ...,   3.100e-14,   0.000e+00],
           [  4.690e-04,   8.762e-02, ...,   1.995e-14,   0.000e+00]])

    >>> # Limit the frequency range
    >>> y, sr = librosa.load(librosa.util.example_audio_file())
    >>> C = librosa.cqt(y, sr=sr, fmin=librosa.note_to_hz('C3'),
                        n_bins=60)
    >>> C
    array([[  8.936e+01,   9.573e+01, ...,   1.333e-02,   1.443e-02],
           [  8.181e+01,   8.231e+01, ...,   2.552e-02,   2.147e-02],
           ...,
           [  2.791e-03,   2.463e-02, ...,   9.306e-04,   0.000e+00],
           [  2.687e-03,   1.446e-02, ...,   8.878e-04,   0.000e+00]])

    >>> # Use higher resolution
    >>> y, sr = librosa.load(librosa.util.example_audio_file())
    >>> C = librosa.cqt(y, sr=sr, fmin=librosa.note_to_hz('C3'),
                        n_bins=60 * 2, bins_per_octave=12 * 2)
    >>> C
    array([[  1.000e+02,   1.094e+02, ...,   8.701e-02,   8.098e-02],
           [  2.222e+02,   2.346e+02, ...,   5.625e-02,   4.770e-02],
           ...,
           [  5.177e-02,   1.710e-02, ...,   4.670e-03,   7.403e-12],
           [  1.981e-02,   2.721e-03, ...,   1.943e-03,   7.246e-12]])

    Parameters
    ----------
    y : np.ndarray [shape=(n,)]
        audio time series

    sr : int > 0 [scalar]
        sampling rate of `y`

    hop_length : int > 0 [scalar]
        number of samples between successive CQT columns.

    fmin : float > 0 [scalar]
        Minimum frequency. Defaults to C2 ~= 32.70 Hz

    n_bins : int > 0 [scalar]
        Number of frequency bins, starting at `fmin`

    bins_per_octave : int > 0 [scalar]
        Number of bins per octave

    tuning : None or float in `[-0.5, 0.5)`
        Tuning offset in fractions of a bin (cents).

        If `None`, tuning will be automatically estimated.

    resolution : float > 0
        Filter resolution factor. Larger values use longer windows.

    aggregate : None or function
        Aggregation function for time-oversampling energy aggregation.
        By default, `np.mean`.  See `librosa.feature.sync`.

    norm : {inf, -inf, 0, float > 0}
        Type of norm to use for basis function normalization.
        See `librosa.util.normalize`.

    sparsity : float in [0, 1)
        Sparsify the CQT basis by discarding up to `sparsity`
        fraction of the energy in each basis.

        Set `sparsity=0` to disable sparsification.

    Returns
    -------
    CQT : np.ndarray [shape=(n_bins, t), dtype=np.float]
        Constant-Q energy for each frequency at each time.

    Raises
    ------
    ValueError
        If `hop_length < 2**(n_bins / bins_per_octave)`

    See Also
    --------
    librosa.core.resample
    librosa.feature.sync
    librosa.util.normalize
    '''

    # How many octaves are we dealing with?
    n_octaves = int(np.ceil(float(n_bins) / bins_per_octave))

    # Make sure our hop is long enough to support the bottom octave
    if hop_length < 2**n_octaves:
        raise ValueError('Insufficient hop_length {:d} '
                         'for {:d} octaves'.format(hop_length, n_octaves))

    if fmin is None:
        # C2 by default
        fmin = note_to_hz('C2')

    if tuning is None:
        tuning = estimate_tuning(y=y, sr=sr)

    # First thing, get the freqs of the top octave
    freqs = cqt_frequencies(n_bins, fmin,
                            bins_per_octave=bins_per_octave)[-bins_per_octave:]

    fmin_t = np.min(freqs)
    fmax_t = np.max(freqs)

    # Determine required resampling quality
    Q = float(resolution) / (2.0**(1. / bins_per_octave) - 1)
    filter_cutoff = fmax_t*(1 + filters.HANN_BW / Q)
    nyquist = sr / 2.0

    if filter_cutoff < audio.BW_FASTEST*nyquist:
        res_type = 'sinc_fastest'
    elif filter_cutoff < audio.BW_MEDIUM*nyquist:
        res_type = 'sinc_medium'
    elif filter_cutoff < audio.BW_BEST*nyquist:
        res_type = 'sinc_best'
    else:
        res_type = 'sinc_best'


    cqt_resp = []



    if res_type == 'sinc_fastest' and audio._HAS_SAMPLERATE:

        # How many times can we downsample by 2 before filtering?
        # Requirements:
        # filter_cutoff < BW*nyquist  # (BW is resampling bandwidth fraction)
        # hop_length > 2**n_octaves

        downsample_count1 = int(np.ceil(np.log2(audio.BW_FASTEST * nyquist
                                                / filter_cutoff)) - 1)
        downsample_count2 = int(np.ceil(np.log2(hop_length) - n_octaves) - 1)
        downsample_count = min(downsample_count1, downsample_count2)
        if downsample_count > 0:
            downsample_factor = 2**downsample_count
            hop_length = int(hop_length/downsample_factor)
            y = audio.resample(y, sr, sr/downsample_factor, res_type=res_type)
            sr = sr/downsample_factor

    if res_type != 'sinc_fastest' and audio._HAS_SAMPLERATE:

        # Do two octaves before resampling to allow for usage of sinc_fastest

        # Generate the basis filters
        basis, lengths = filters.constant_q(sr,
                                            fmin=fmin_t,
                                            n_bins=bins_per_octave,
                                            bins_per_octave=bins_per_octave,
                                            tuning=tuning,
                                            resolution=resolution,
                                            norm=norm,
                                            pad_fft=True,
                                            return_lengths=True)

        # FFT the filters
        min_filter_length = np.min(lengths)

        # Filters are padded up to the nearest integral power of 2
        n_fft = basis.shape[1]

        # FFT and retain only the non-negative frequencies
        fft_basis = np.fft.fft(basis, n=n_fft, axis=1)[:, :(n_fft / 2)+1]

        # normalize as in Parseval's relation, and sparsify the basis
        fft_basis = util.sparsify_rows(fft_basis / n_fft, quantile=sparsity)

        # Compute a dynamic hop based on n_fft
        my_cqt = __variable_hop_response(y, n_fft,
                                         hop_length,
                                         min_filter_length,
                                         fft_basis,
                                         aggregate)

        # Convolve
        cqt_resp.append(my_cqt)

        fmin_t /= 2
        fmax_t /= 2
        n_octaves -= 1

        filter_cutoff = fmax_t*(1 + filters.HANN_BW / Q)
        assert filter_cutoff < audio.BW_FASTEST*nyquist

        res_type = 'sinc_fastest'


    # Generate the basis filters
    basis, lengths = filters.constant_q(sr,
                                        fmin=fmin_t,
                                        n_bins=bins_per_octave,
                                        bins_per_octave=bins_per_octave,
                                        tuning=tuning,
                                        resolution=resolution,
                                        norm=norm,
                                        pad_fft=True,
                                        return_lengths=True)

    # FFT the filters
    min_filter_length = np.min(lengths)

    # Filters are padded up to the nearest integral power of 2
    n_fft = basis.shape[1]

    # FFT and retain only the non-negative frequencies
    fft_basis = np.fft.fft(basis, n=n_fft, axis=1)[:, :(n_fft / 2)+1]

    # normalize as in Parseval's relation, and sparsify the basis
    fft_basis = util.sparsify_rows(fft_basis / n_fft, quantile=sparsity)

    my_y, my_sr, my_hop = y, sr, hop_length

    # Iterate down the octaves
    for i in range(n_octaves):

        # Resample (except first time)
        if i > 0:
            my_y = audio.resample(my_y, my_sr, my_sr/2.0, res_type=res_type)
            my_sr = my_sr / 2.0
            my_hop = int(my_hop / 2.0)

        # Compute a dynamic hop based on n_fft
        my_cqt = __variable_hop_response(my_y, n_fft,
                                         my_hop,
                                         min_filter_length,
                                         fft_basis,
                                         aggregate)

        # Convolve
        cqt_resp.append(my_cqt)


    return __trim_stack(cqt_resp, n_bins)


def __trim_stack(cqt_resp, n_bins):
    '''Helper function to trim and stack a collection of CQT responses'''

    # cleanup any framing errors at the boundaries
    max_col = min([x.shape[1] for x in cqt_resp])

    cqt_resp = np.vstack([x[:, :max_col] for x in cqt_resp][::-1])

    # Finally, clip out any bottom frequencies that we don't really want
    # Transpose magic here to ensure column-contiguity
    return np.ascontiguousarray(cqt_resp[-n_bins:].T).T


def __variable_hop_response(y, n_fft, hop_length, min_filter_length,
                            fft_basis, aggregate):
    '''Compute the filter response with a target STFT hop.
    If the hop is too large (more than half the frame length),
    then over-sample at a smaller hop, and aggregate the results
    to the desired resolution.
    '''

    # If target_hop <= n_fft / 2:
    #   my_hop = target_hop
    # else:
    #   my_hop = target_hop * 2**(-k)

    zoom_factor = np.ceil(np.log2(hop_length) - np.log2(min_filter_length))

    zoom_factor = 2**int(np.maximum(0, 1 + zoom_factor))

    # Compute the STFT matrix
    D = stft(y, n_fft=n_fft, hop_length=int(hop_length / zoom_factor),
             window=np.ones)

    # And filter response energy
    my_cqt = np.abs(fft_basis.dot(D))

    if zoom_factor > 1:
        # We need to aggregate.  Generate the boundary frames
        bounds = np.arange(0, my_cqt.shape[1], zoom_factor, dtype=int)
        my_cqt = sync(my_cqt, bounds, aggregate=aggregate)

    return my_cqt<|MERGE_RESOLUTION|>--- conflicted
+++ resolved
@@ -19,13 +19,8 @@
 
 @cache
 def cqt(y, sr=22050, hop_length=512, fmin=None, n_bins=84,
-<<<<<<< HEAD
-        bins_per_octave=12, tuning=None, resolution=2, res_type='sinc_best',
+        bins_per_octave=12, tuning=None, resolution=2,
         aggregate=None, norm=1, sparsity=0.01):
-=======
-        bins_per_octave=12, tuning=None, resolution=2,
-        aggregate=None, norm=2, sparsity=0.01):
->>>>>>> 4f24c709
     '''Compute the constant-Q transform of an audio signal.
 
     This implementation is based on the recursive sub-sampling method

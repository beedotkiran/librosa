--- conflicted
+++ resolved
@@ -74,16 +74,11 @@
         else:
             S = librosa.stft(y, n_fft=n_fft, hop_length=hop_length)
 
-<<<<<<< HEAD
-    # Retain power
-    D = np.abs( D )**2
-=======
         # Retain power
         S = np.abs(S)**2
 
     else:
         n_fft       = (S.shape[0] -1 ) * 2
->>>>>>> 6d19155f
 
     # Build the CQ basis
     cq_basis = librosa.filters.logfrequency(sr, n_fft=n_fft, **kwargs)
